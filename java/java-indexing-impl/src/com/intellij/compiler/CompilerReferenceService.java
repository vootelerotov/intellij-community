--- conflicted
+++ resolved
@@ -1,10 +1,6 @@
-<<<<<<< HEAD
 /*
  * Copyright 2000-2018 JetBrains s.r.o. Use of this source code is governed by the Apache 2.0 license that can be found in the LICENSE file.
  */
-=======
-// Copyright 2000-2017 JetBrains s.r.o. Use of this source code is governed by the Apache 2.0 license that can be found in the LICENSE file.
->>>>>>> 8107bf42
 package com.intellij.compiler;
 
 import com.intellij.openapi.components.AbstractProjectComponent;
