--- conflicted
+++ resolved
@@ -341,17 +341,9 @@
     @NotNull
     public HighlightSeverity getSeverity(final PsiElement psiElement) {
       InspectionProfile profile = psiElement == null
-<<<<<<< HEAD
-                                  ? InspectionProfileManager.getInstance().getCurrentProfile()
-                                  : InspectionProjectProfileManager.getInstance(psiElement.getProject()).getCurrentProfile();
-      HighlightDisplayLevel level = profile.getErrorLevel(myToolKey, psiElement);
-      LOG.assertTrue(level != HighlightDisplayLevel.DO_NOT_SHOW);
-      return level.getSeverity();
-=======
                                   ? (InspectionProfile)InspectionProfileManager.getInstance().getRootProfile()
                                   : InspectionProjectProfileManager.getInstance(psiElement.getProject()).getInspectionProfile();
       return profile.getErrorLevel(myToolKey, psiElement).getSeverity();
->>>>>>> 85816de4
     }
 
     @Override
