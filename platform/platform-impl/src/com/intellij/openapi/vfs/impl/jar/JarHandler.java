/*
 * Copyright 2000-2011 JetBrains s.r.o.
 *
 * Licensed under the Apache License, Version 2.0 (the "License");
 * you may not use this file except in compliance with the License.
 * You may obtain a copy of the License at
 *
 * http://www.apache.org/licenses/LICENSE-2.0
 *
 * Unless required by applicable law or agreed to in writing, software
 * distributed under the License is distributed on an "AS IS" BASIS,
 * WITHOUT WARRANTIES OR CONDITIONS OF ANY KIND, either express or implied.
 * See the License for the specific language governing permissions and
 * limitations under the License.
 */

/*
 * @author max
 */
package com.intellij.openapi.vfs.impl.jar;

import com.intellij.openapi.application.ApplicationManager;
import com.intellij.openapi.application.ModalityState;
import com.intellij.openapi.application.PathManager;
import com.intellij.openapi.progress.ProgressIndicator;
import com.intellij.openapi.progress.ProgressManager;
import com.intellij.openapi.ui.Messages;
import com.intellij.openapi.util.io.FileUtil;
import com.intellij.openapi.vfs.JarFileSystem;
import com.intellij.openapi.vfs.LocalFileSystem;
import com.intellij.openapi.vfs.VfsBundle;
import com.intellij.openapi.vfs.VirtualFile;
import com.intellij.openapi.vfs.newvfs.FileSystemInterface;
import com.intellij.openapi.vfs.newvfs.NewVirtualFile;
import org.jetbrains.annotations.NonNls;
import org.jetbrains.annotations.NotNull;
import org.jetbrains.annotations.Nullable;

import java.io.File;
import java.io.IOException;
import java.io.OutputStream;

public class JarHandler extends JarHandlerBase implements FileSystemInterface {
  @NonNls private static final String JARS_FOLDER = "jars";

  private final JarFileSystemImpl myFileSystem;

  public JarHandler(final JarFileSystemImpl fileSystem, String path) {
    super(path);
    myFileSystem = fileSystem;
  }

  public void refreshLocalFileForJar() {
    NewVirtualFile localJarFile = (NewVirtualFile)LocalFileSystem.getInstance().refreshAndFindFileByPath(myBasePath);
    if (localJarFile != null) {
      localJarFile.markDirty();
    }
  }

  public void dispose() {
  }

  @Nullable
  public VirtualFile markDirty() {
    synchronized (lock) {
<<<<<<< HEAD
      myRelPathsToEntries.clear();
      myJarFile.set(null);
=======
      myRelPathsToEntries = null;
      myZipFile.set(null);
>>>>>>> 041e6f9a

      final NewVirtualFile root = (NewVirtualFile)
        JarFileSystem.getInstance().findFileByPath(myBasePath + JarFileSystem.JAR_SEPARATOR);
      if (root != null) {
        root.markDirty();
        return root;
      }
      return null;
    }
  }

  @Override
  public File getMirrorFile(File originalFile) {
    if (!myFileSystem.isMakeCopyOfJar(originalFile) || !originalFile.exists()) return originalFile;

    String folderPath = getJarsDir();
    if (!new File(folderPath).exists()) {
      if (!new File(folderPath).mkdirs()) {
        return originalFile;
      }
    }

    String fileName = originalFile.getName() + "." + Integer.toHexString(originalFile.getPath().hashCode());
    final File mirror = new File(folderPath, fileName);

    if (!mirror.exists() || Math.abs(originalFile.lastModified() - mirror.lastModified()) > 2000) {
      return copyToMirror(originalFile, mirror);
    }

    return mirror;
  }

  private static String getJarsDir() {
    String dir = System.getProperty("jars_dir");
    return dir == null ? PathManager.getSystemPath() + File.separatorChar + JARS_FOLDER : dir;
  }

  private File copyToMirror(final File original, final File mirror) {
    ProgressManager progressManager = ProgressManager.getInstance();
    ProgressIndicator progress = progressManager.getProgressIndicator();
    if (progress != null){
      progress.pushState();
      progress.setText(VfsBundle.message("jar.copy.progress", original.getPath()));
      progress.setFraction(0);
    }

    try{
      FileUtil.copy(original, mirror);
    }
    catch(final IOException e){
      final String path1 = original.getPath();
      final String path2 = mirror.getPath();
      ApplicationManager.getApplication().invokeLater(new Runnable() {
        @Override
        public void run() {
          Messages.showMessageDialog(VfsBundle.message("jar.copy.error.message", path1, path2, e.getMessage()), VfsBundle.message("jar.copy.error.title"),
                                     Messages.getErrorIcon());
        }
      }, ModalityState.NON_MODAL);

      myFileSystem.setNoCopyJarForPath(path1);
      return original;
    }

    if (progress != null){
      progress.popState();
    }

    return mirror;
  }

  @Override
  public boolean isWritable(@NotNull final VirtualFile file) {
    return false;
  }

  private static void throwReadOnly() throws IOException {
    throw new IOException("Jar file system is read-only");
  }

  @Override
  @NotNull
  @SuppressWarnings({"ConstantConditions"})
  public OutputStream getOutputStream(@NotNull final VirtualFile file, final Object requestor, final long modStamp, final long timeStamp) throws IOException {
    throwReadOnly();
    return null; // Unreachable
  }

  @Override
  @SuppressWarnings({"ConstantConditions"})
  public VirtualFile copyFile(final Object requestor, @NotNull final VirtualFile file, @NotNull final VirtualFile newParent, @NotNull final String copyName) throws IOException {
    throwReadOnly();
    return null;
  }

  @Override
  public void moveFile(final Object requestor, @NotNull final VirtualFile file, @NotNull final VirtualFile newParent) throws IOException {
    throwReadOnly();
  }

  @Override
  public void renameFile(final Object requestor, @NotNull final VirtualFile file, @NotNull final String newName) throws IOException {
    throwReadOnly();
  }

  @Override
  public void setTimeStamp(@NotNull final VirtualFile file, final long timeStamp) throws IOException {
    throwReadOnly();
  }

  @Override
  public void setWritable(@NotNull final VirtualFile file, final boolean writableFlag) throws IOException {
    throwReadOnly();
  }

  @Override
  public boolean isSymLink(@NotNull VirtualFile file) {
    return false;
  }

  @Override
  public String resolveSymLink(@NotNull VirtualFile file) {
    return null;
  }

  @Override
  public boolean isSpecialFile(@NotNull VirtualFile file) {
    return false;
  }

  @Override
  @SuppressWarnings({"ConstantConditions"})
  public VirtualFile createChildDirectory(final Object requestor, @NotNull final VirtualFile parent, @NotNull final String dir) throws IOException {
    throwReadOnly();
    return null;
  }

  @Override
  @SuppressWarnings({"ConstantConditions"})
  public VirtualFile createChildFile(final Object requestor, @NotNull final VirtualFile parent, @NotNull final String file) throws IOException {
    throwReadOnly();
    return null;
  }

  @Override
  public void deleteFile(final Object requestor, @NotNull final VirtualFile file) throws IOException {
    throwReadOnly();
  }
}<|MERGE_RESOLUTION|>--- conflicted
+++ resolved
@@ -63,13 +63,8 @@
   @Nullable
   public VirtualFile markDirty() {
     synchronized (lock) {
-<<<<<<< HEAD
-      myRelPathsToEntries.clear();
+      myRelPathsToEntries = null;
       myJarFile.set(null);
-=======
-      myRelPathsToEntries = null;
-      myZipFile.set(null);
->>>>>>> 041e6f9a
 
       final NewVirtualFile root = (NewVirtualFile)
         JarFileSystem.getInstance().findFileByPath(myBasePath + JarFileSystem.JAR_SEPARATOR);
